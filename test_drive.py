--- conflicted
+++ resolved
@@ -23,11 +23,6 @@
 #Number of solute/solvent molecules
 Nsolu = 3
 Nsolv = 100
-<<<<<<< HEAD
-Ntest1 = 4
-Ntest2 = 5
-=======
->>>>>>> 6676df33
 
 #Construct systems
 for idx in range( len( solutes) ):
