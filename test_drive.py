#!/bin/env python

from solvated_mixtures import *
from openeye.oechem import *
from openeye.oeiupac import *

#In this particular instance I'll just look at six solutes/solvent mixtures (not an all-by-all combination) which are pre-specified
#solute names
solutes = ['phenol', 'toluene', 'benzene']
#Solvent names
solvents = ['cyclohexane', 'cyclohexane', 'cyclohexane']

<<<<<<< HEAD
test1 = ['octanol', 'octanol', 'octanol']

test2 = ['methane','methane','methane']
=======
#Generate SMILES strings for these, as they're used by the mixture class
def get_smiles(name):
    mol = OEMol()
    if not OEParseIUPACName( mol, name):
        raise ValueError("Error: The supplied name '%s' could not be parsed." % name )
    return OECreateIsoSmiString( mol )

solute_smiles = [ get_smiles(name) for name in solutes ]
solvent_smiles = [ get_smiles(name) for name in solvents ]
>>>>>>> eb7d1399

#Number of solute/solvent molecules
Nsolu = 3
Nsolv = 100
Ntest1 = 4
Ntest2 = 5

#Construct systems
for idx in range( len( solutes) ):
<<<<<<< HEAD
    builder = MixtureSystem( [ solutes[idx], solvents[idx], test1[idx],test2[idx]], [ Nsolu, Nsolv,Ntest1,Ntest2], 'data/',solute_index=3)  
    builder.run( just_build = True )
    builder.convert_to_gromacs()
=======
    #Construct system name/label
    builder = MixtureSystem( [solutes[idx], solvents[idx]], [ solute_smiles[idx], solvent_smiles[idx]], [ Nsolu, Nsolv], 'data/')  
    builder.run( just_build = True )
    builder.convert_to_gromacs()
>>>>>>> eb7d1399
<|MERGE_RESOLUTION|>--- conflicted
+++ resolved
@@ -10,11 +10,6 @@
 #Solvent names
 solvents = ['cyclohexane', 'cyclohexane', 'cyclohexane']
 
-<<<<<<< HEAD
-test1 = ['octanol', 'octanol', 'octanol']
-
-test2 = ['methane','methane','methane']
-=======
 #Generate SMILES strings for these, as they're used by the mixture class
 def get_smiles(name):
     mol = OEMol()
@@ -24,7 +19,6 @@
 
 solute_smiles = [ get_smiles(name) for name in solutes ]
 solvent_smiles = [ get_smiles(name) for name in solvents ]
->>>>>>> eb7d1399
 
 #Number of solute/solvent molecules
 Nsolu = 3
@@ -34,13 +28,7 @@
 
 #Construct systems
 for idx in range( len( solutes) ):
-<<<<<<< HEAD
-    builder = MixtureSystem( [ solutes[idx], solvents[idx], test1[idx],test2[idx]], [ Nsolu, Nsolv,Ntest1,Ntest2], 'data/',solute_index=3)  
-    builder.run( just_build = True )
-    builder.convert_to_gromacs()
-=======
     #Construct system name/label
     builder = MixtureSystem( [solutes[idx], solvents[idx]], [ solute_smiles[idx], solvent_smiles[idx]], [ Nsolu, Nsolv], 'data/')  
     builder.run( just_build = True )
     builder.convert_to_gromacs()
->>>>>>> eb7d1399
