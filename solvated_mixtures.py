--- conflicted
+++ resolved
@@ -3,7 +3,8 @@
 #Revised 4/30/15 by David Mobley to test automation of setting up our own solution-phase simulations.
 
 import numpy as np
-import os
+import os,sys
+import inspect
 import itertools
 import mdtraj as md
 import copy
@@ -42,9 +43,26 @@
     -----
     Monomer components of the system will be stored with filenames 'labelN' where N is the component number, i.e. 0, 1, ... len(smiles_strings).
     """
-
     def __init__(self, labels, smiles_strings, n_monomers, DATA_PATH, solute_index = 'auto' ):
-
+        #check numbers of passed arguments 
+        num_args = len(inspect.getargspec(MixtureSystem.__init__).args)
+        assert num_args >= 5 , "The number of passed values must be at least 5, given %d" % num_args
+        
+        #check the types of passed arguments
+        check_type_error = False
+        if not all(isinstance(i,str) for i in labels):
+            check_type_error = True
+        if not all(isinstance(i,str) for i in smiles_strings):
+            check_type_error = True
+        if not all(isinstance(i,int) for i in n_monomers):
+            check_type_error = True
+        if not isinstance(DATA_PATH, str):
+            check_type_error =True
+        if not (isinstance(solute_index,str) or isinstance(solute_index,int) or isinstance(solute_index,type(None))):
+            check_type_error = True
+        if check_type_error :
+            raise TypeError('One or more passed types are wrong')
+            
         self.smiles_strings = smiles_strings
         self.n_monomers = n_monomers
         self.solute_index = solute_index
@@ -105,12 +123,11 @@
             if not (os.path.exists(mol2_filename) and os.path.exists(frcmod_filename)):
                 #Convert SMILES strings to mol2 and frcmod files for antechamber
                 openmoltools.openeye.smiles_to_antechamber(smiles_string, mol2_filename, frcmod_filename)
-                #Generate amber coordinate and topology files for the unsolvated molecules
-                mol_name = os.path.basename(gro_filename).split('.')[0]
-                openmoltools.utils.run_tleap(mol_name, mol2_filename,frcmod_filename, prmtop_filename, inpcrd_filename)
-                #Generate gromacs coordinate and topology coordinate files for the unsovated molecules
-                openmoltools.utils.convert_via_acpype(mol_name, prmtop_filename, inpcrd_filename, top_filename, gro_filename)
-                
+            #Generate amber coordinate and topology files for the unsolvated molecules
+            mol_name = os.path.basename(gro_filename).split('.')[0]
+            openmoltools.utils.run_tleap(mol_name, mol2_filename,frcmod_filename, prmtop_filename, inpcrd_filename)
+            #Generate gromacs coordinate and topology coordinate files for the unsovated molecules
+            openmoltools.utils.convert_via_acpype(mol_name, prmtop_filename, inpcrd_filename, top_filename, gro_filename)
         #Generate unique residue names for molecules in mol2 files
         openmoltools.utils.randomize_mol2_residue_names( self.gaff_mol2_filenames )
         
@@ -122,6 +139,7 @@
             packed_trj.save(self.box_pdb_filename)
 
         if not (os.path.exists(self.inpcrd_filename) and os.path.exists(self.prmtop_filename)):
+            print "Hello***********************"
             tleap_cmd = openmoltools.amber.build_mixture_prmtop(self.gaff_mol2_filenames, self.frcmod_filenames, self.box_pdb_filename, self.prmtop_filename, self.inpcrd_filename)
 
     def convert_to_gromacs(self):
@@ -139,8 +157,8 @@
         and generating a combined GROMACS topology file consisting of the appropriate number of monomers."""
 
         #Generate solvated topology and coordinate file for the full system via acpype
-        #The topology file created here will be overwritten below since we don't need it     
-        openmoltools.utils.convert_via_acpype( self.identifier, self.prmtop_filename, self.inpcrd_filename, self.top_filename, self.gro_filename ) 
+        #The topology file created here will be overwritten below since we don't need it
+        openmoltools.utils.convert_via_acpype( self.identifier, self.prmtop_filename, self.inpcrd_filename, self.top_filename, self.gro_filename )
 
         #Figure out what we're treating as the solute (if anything)
         monomer_present = False
@@ -162,28 +180,24 @@
             
             #Check that the passed solute index is correct
             check_solute_indices = range(0,len(self.n_monomers))
-            assert self.solute_index in check_solute_indices and isinstance(self.solute_index, int), "Solute index must be an element of the list: %s. The value passed is: %s" % (check_solute_indices,self.solute_index) 
+            assert self.solute_index in check_solute_indices and isinstance(self.solute_index, int), "Solute index must be an element of the list: %s. The value passed is: %s" % (check_solute_indices,self.solute_index)
             
             #If monomer_present is True (if one was already a monomer) then we preserve the same number of components; 
             #otherwise we are increasing the number of components in the topology by one by splitting off a monomer
             if not monomer_present:
+                
                 #Increase the number of components and construct new input topologies list (we are making one topology be included twice under two different names)
                 self.top_filenames = self.top_filenames[0:self.solute_index] + [self.top_filenames[self.solute_index]] + self.top_filenames[self.solute_index:]
                 #Change number of components accordingly
                 self.n_monomers[self.solute_index] = self.n_monomers[self.solute_index]-1
                 self.n_monomers = self.n_monomers[0:self.solute_index] + [1] + self.n_monomers[self.solute_index:] 
                 #Construct names - solute will be specified as such
-<<<<<<< HEAD
-                names = self.cas_strings[0:self.solute_index] + ['solute'] + self.cas_strings[self.solute_index:]
-=======
-                names = [self.labels[0]] + ['solute'] + [self.labels[1]]
->>>>>>> eb7d1399
-            #Otherwise we're just changing the name of one of the components and leaving everything else as is   
+                names = self.labels[0:self.solute_index] + ['solute'] + self.labels[self.solute_index:]
+            #Otherwise we're just changing the name of one of the components and leaving everything else as is
             else:
                 #Only change names
                 names = copy.copy( self.labels )
                 names[ self.solute_index ] = 'solute'
                  
             #Now merge
-            openmoltools.gromacs.merge_topologies(self.top_filenames, self.top_filename, 'mixture', molecule_names = names, molecule_numbers = self.n_monomers ) 
-                     +            openmoltools.gromacs.merge_topologies(self.top_filenames, self.top_filename, 'mixture', molecule_names = names, molecule_numbers = self.n_monomers )