--- conflicted
+++ resolved
@@ -127,20 +127,13 @@
             if not (os.path.exists(mol2_filename) and os.path.exists(frcmod_filename)):
                 #Convert SMILES strings to mol2 and frcmod files for antechamber
                 openmoltools.openeye.smiles_to_antechamber(smiles_string, mol2_filename, frcmod_filename)
-<<<<<<< HEAD
+
             #Generate amber coordinate and topology files for the unsolvated molecules
             mol_name = os.path.basename(gro_filename).split('.')[0]
             openmoltools.utils.run_tleap(mol_name, mol2_filename,frcmod_filename, prmtop_filename, inpcrd_filename)
             #Generate gromacs coordinate and topology coordinate files for the unsovated molecules
             openmoltools.utils.convert_via_acpype(mol_name, prmtop_filename, inpcrd_filename, top_filename, gro_filename)
-=======
-                #Generate amber coordinate and topology files for the unsolvated molecules
-                mol_name = os.path.basename(gro_filename).split('.')[0]
-                openmoltools.amber.run_tleap(mol_name, mol2_filename,frcmod_filename, prmtop_filename, inpcrd_filename)
-                #Generate gromacs coordinate and topology coordinate files for the unsovated molecules
-                openmoltools.utils.convert_via_acpype(mol_name, prmtop_filename, inpcrd_filename, top_filename, gro_filename)
-                
->>>>>>> 6676df33
+
         #Generate unique residue names for molecules in mol2 files
         openmoltools.utils.randomize_mol2_residue_names( self.gaff_mol2_filenames )
         
@@ -152,7 +145,6 @@
             packed_trj.save(self.box_pdb_filename)
 
         if not (os.path.exists(self.inpcrd_filename) and os.path.exists(self.prmtop_filename)):
-            print "Hello***********************"
             tleap_cmd = openmoltools.amber.build_mixture_prmtop(self.gaff_mol2_filenames, self.frcmod_filenames, self.box_pdb_filename, self.prmtop_filename, self.inpcrd_filename)
 
     def convert_to_gromacs(self):
@@ -193,11 +185,7 @@
             
             #Check that the passed solute index is correct
             check_solute_indices = range(0,len(self.n_monomers))
-<<<<<<< HEAD
             assert self.solute_index in check_solute_indices and isinstance(self.solute_index, int), "Solute index must be an element of the list: %s. The value passed is: %s" % (check_solute_indices,self.solute_index)
-=======
-            assert self.solute_index in check_solute_indices and isinstance(self.solute_index, int), "Solute index must be an element of the list: %s. The value passed is: %s" % (check_solute_indices,self.solute_index) 
->>>>>>> 6676df33
             
             #If monomer_present is True (if one was already a monomer) then we preserve the same number of components; 
             #otherwise we are increasing the number of components in the topology by one by splitting off a monomer
@@ -210,11 +198,8 @@
                 self.n_monomers = self.n_monomers[0:self.solute_index] + [1] + self.n_monomers[self.solute_index:] 
                 #Construct names - solute will be specified as such
                 names = self.labels[0:self.solute_index] + ['solute'] + self.labels[self.solute_index:]
-<<<<<<< HEAD
+
             #Otherwise we're just changing the name of one of the components and leaving everything else as is
-=======
-            #Otherwise we're just changing the name of one of the components and leaving everything else as is   
->>>>>>> 6676df33
             else:
                 #Only change names
                 names = copy.copy( self.labels )
