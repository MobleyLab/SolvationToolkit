#Initially written as liquid_tools.py by Kyle Beauchamp.
#Downloaded 4/30/15 from https://github.com/choderalab/LiquidBenchmark/blob/master/src/simulation/liquid_tools.py
#Revised 4/30/15 by David Mobley to test automation of setting up our own solution-phase simulations.

import numpy as np
import os
import itertools
import mdtraj as md
import copy

import openmoltools

def make_path(filename):
    try:
        path = os.path.split(filename)[0]
        os.makedirs(path)
    except OSError:
        pass


class MixtureSystem(object):
    """A pipeline for simulating liquid mixtures using amber and gromacs parameter files.
    
    Parameters
    ----------
    labels: list(str)
        Labels or names for components of the system; full name will be constructed from the labels of the components plus the number of each component. 
    smiles_strings : list(str)
        SMILES strings (isomeric if chiral) for the components of the system
    n_monomers: list(int)
        Number of each type of molecule
    data_path : str
        Directory tree in which to store the data
    solute_index : int/str, optional. Default: "auto"
        Optional parameter to specify which of the components (in the list of specified components)
        will be treated as a solute in constructing GROMACS topology files 
        (which means that a single molecule of this component will be singled out as the 'solute'
        in the resulting GROMACS topology file). Valid options are 'auto' (pick the first component present with n_monomers = 1,
        otherwise the first component), None (don't pick any), or an integer (pick the component smiles_strings[solute_index].

    Notes
    -----
    Monomer components of the system will be stored with filenames 'labelN' where N is the component number, i.e. 0, 1, ... len(smiles_strings).
    """

    def __init__(self, labels, smiles_strings, n_monomers, DATA_PATH, solute_index = 'auto' ):

        self.smiles_strings = smiles_strings
        self.n_monomers = n_monomers
        self.solute_index = solute_index
        self.n_components = len( smiles_strings )
        self.labels = labels

        assert len(smiles_strings) == len(n_monomers), "Number of provided smiles strings must equal the number of each type of molecule provided." 
        assert len(smiles_strings) == len(labels), "Number of provided smiles strings must equal the number of labels provided." 

        identifier = list(itertools.chain(self.labels, [str(n) for n in n_monomers]) )
        self.identifier = '_'.join(identifier)  
        
        self.monomer_pdb_filenames = [DATA_PATH + "monomers/" + string + ".pdb" for string in self.labels]
        self.box_pdb_filename = DATA_PATH + "packmol_boxes/" + self.identifier + ".pdb"
        
        #input_crd_filename and prmtop_filename stores the AMBER filenames of the solvated molecules
        self.inpcrd_filename = DATA_PATH + "tleap/" + self.identifier + ".inpcrd"
        self.prmtop_filename = DATA_PATH + "tleap/" + self.identifier + ".prmtop"
        
        #top_filename and gro_filename stores the GROMACS filename of the solvated molecules
        self.top_filename = DATA_PATH + "gromacs/" + self.identifier + ".top"
        self.gro_filename = DATA_PATH + "gromacs/" + self.identifier + ".gro"
        
        
        self.gaff_mol2_filenames = [DATA_PATH + "monomers/" + string + ".mol2" for string in self.labels]
        self.frcmod_filenames = [DATA_PATH + "monomers/" + string + ".frcmod" for string in self.labels]
        
        #input_crd_filenames and prmtop_filenames stores the AMBER filenames of the molecules without solvation
        self.inpcrd_filenames = [DATA_PATH + "tleap/" + string + ".inpcrd" for string in self.labels]
        self.prmtop_filenames = [DATA_PATH + "tleap/" + string + ".prmtop" for string in self.labels]
        
        #top_filenames and gro_filenames stores the GROMACS filenames of the molecules without solvation
        self.gro_filenames = [DATA_PATH + "gromacs/" + string + ".gro" for string in self.labels]
        self.top_filenames = [DATA_PATH + "gromacs/" + string + ".top" for string in self.labels]

        make_path(DATA_PATH + 'monomers/')
        make_path(DATA_PATH + 'packmol_boxes/')
        make_path(DATA_PATH + 'tleap/')
        make_path(DATA_PATH + 'gromacs/') 

    def run(self, just_build=False):
        """Build mol2 monomers, packmol boxes, inpcrd files, equilibrate, and run production."""
        self.build_monomers()
        self.build_boxes()
        if not just_build:
            self.equilibrate()
            self.production()

    def build_monomers(self):
        """Generate GAFF mol2 and frcmod files for each chemical."""
        for k, smiles_string in enumerate(self.smiles_strings):
            mol2_filename = self.gaff_mol2_filenames[k]
            frcmod_filename = self.frcmod_filenames[k]
            inpcrd_filename = self.inpcrd_filenames[k]
            prmtop_filename = self.prmtop_filenames[k]
            gro_filename = self.gro_filenames[k]
            top_filename = self.top_filenames[k]
            if not (os.path.exists(mol2_filename) and os.path.exists(frcmod_filename)):
                #Convert SMILES strings to mol2 and frcmod files for antechamber
                openmoltools.openeye.smiles_to_antechamber(smiles_string, mol2_filename, frcmod_filename)
                #Generate amber coordinate and topology files for the unsolvated molecules
                mol_name = os.path.basename(gro_filename).split('.')[0]
                openmoltools.utils.run_tleap(mol_name, mol2_filename,frcmod_filename, prmtop_filename, inpcrd_filename)
                #Generate gromacs coordinate and topology coordinate files for the unsovated molecules
                openmoltools.utils.convert_via_acpype(mol_name, prmtop_filename, inpcrd_filename, top_filename, gro_filename)
                
        #Generate unique residue names for molecules in mol2 files
        openmoltools.utils.randomize_mol2_residue_names( self.gaff_mol2_filenames )
        
    def build_boxes(self):
        """Build an initial box with packmol and use it to generate AMBER files."""
        if not os.path.exists(self.box_pdb_filename):
            size = openmoltools.packmol.approximate_volume_by_density( self.smiles_strings, self.n_monomers )
            packed_trj = openmoltools.packmol.pack_box([md.load(mol2) for mol2 in self.gaff_mol2_filenames], self.n_monomers, box_size = size)
            packed_trj.save(self.box_pdb_filename)

        if not (os.path.exists(self.inpcrd_filename) and os.path.exists(self.prmtop_filename)):
            tleap_cmd = openmoltools.amber.build_mixture_prmtop(self.gaff_mol2_filenames, self.frcmod_filenames, self.box_pdb_filename, self.prmtop_filename, self.inpcrd_filename)

    def convert_to_gromacs(self):
        """From AMBER-format prmtop and crd files, generate final solvated GROMACS topology and coordinate files.

        Notes
        -----
        
        Algorithmic notes:
        ------------------
        Separate pathways are used for the coordinate and topology files. 
        Particularly, SOLVATED AMBER prmtop and crd files (created by way of packmol) are 
        converted to generate the solvated GROMACS .gro file. The topology 
        file is created by taking the un-solvated components of the system in GROMACS format 
        and generating a combined GROMACS topology file consisting of the appropriate number of monomers."""

        #Generate solvated topology and coordinate file for the full system via acpype
        #The topology file created here will be overwritten below since we don't need it     
        openmoltools.utils.convert_via_acpype( self.identifier, self.prmtop_filename, self.inpcrd_filename, self.top_filename, self.gro_filename ) 

        #Figure out what we're treating as the solute (if anything)
        monomer_present = False
        if self.solute_index=='auto':
            #Check which of the molecules is present in qty 1
            try:
                self.solute_index = self.n_monomers.index(1)
                monomer_present = True
            except ValueError:
                #If none is present in qty 1, then use the first 
                self.solute_index = 0
            
        #If we aren't treating anything as the solute, construct a combined topology file
        if self.solute_index == None:
            openmoltools.gromacs.merge_topologies( self.top_filenames, self.top_filename, 'mixture', molecule_numbers = self.n_monomers )
        
        else:
            #Handle case where a particular molecule is specified as the solute 
            
            #Check that the passed solute index is correct
            check_solute_indices = range(0,len(self.n_monomers))
            assert self.solute_index in check_solute_indices and isinstance(self.solute_index, int), "Solute index must be an element of the list: %s. The value passed is: %s" % (check_solute_indices,self.solute_index) 
            
            #If monomer_present is True (if one was already a monomer) then we preserve the same number of components; 
            #otherwise we are increasing the number of components in the topology by one by splitting off a monomer
            if not monomer_present:
                #Increase the number of components and construct new input topologies list (we are making one topology be included twice under two different names)
                self.top_filenames = self.top_filenames[0:self.solute_index] + [self.top_filenames[self.solute_index]] + self.top_filenames[self.solute_index:]
                #Change number of components accordingly
                self.n_monomers[self.solute_index] = self.n_monomers[self.solute_index]-1
                self.n_monomers = self.n_monomers[0:self.solute_index] + [1] + self.n_monomers[self.solute_index:] 
                #Construct names - solute will be specified as such
<<<<<<< HEAD
                names = [self.labels[0]] + ['solute'] + [self.labels[1]]
=======
                names = self.cas_strings[0:self.solute_index] + ['solute'] + self.cas_strings[self.solute_index:]
>>>>>>> 2a29e56c
            #Otherwise we're just changing the name of one of the components and leaving everything else as is   
            else:
                #Only change names
                names = copy.copy( self.labels )
                names[ self.solute_index ] = 'solute'
                 
            #Now merge
            openmoltools.gromacs.merge_topologies(self.top_filenames, self.top_filename, 'mixture', molecule_names = names, molecule_numbers = self.n_monomers ) 
                     <|MERGE_RESOLUTION|>--- conflicted
+++ resolved
@@ -173,11 +173,7 @@
                 self.n_monomers[self.solute_index] = self.n_monomers[self.solute_index]-1
                 self.n_monomers = self.n_monomers[0:self.solute_index] + [1] + self.n_monomers[self.solute_index:] 
                 #Construct names - solute will be specified as such
-<<<<<<< HEAD
-                names = [self.labels[0]] + ['solute'] + [self.labels[1]]
-=======
                 names = self.cas_strings[0:self.solute_index] + ['solute'] + self.cas_strings[self.solute_index:]
->>>>>>> 2a29e56c
             #Otherwise we're just changing the name of one of the components and leaving everything else as is   
             else:
                 #Only change names
