--- conflicted
+++ resolved
@@ -6,6 +6,7 @@
 import os
 import itertools
 import mdtraj as md
+import copy
 
 import openmoltools
 
@@ -17,8 +18,8 @@
         pass
 
 
-class AmberMixtureSystem(object):
-    """A pipeline for simulating liquid mixtures using amber parameter files.
+class MixtureSystem(object):
+    """A pipeline for simulating liquid mixtures using amber and gromacs parameter files.
     
     Parameters
     ----------
@@ -26,14 +27,22 @@
         CAS strings for each component of the mixture
     n_monomers: list(int)
         Number of each type of molecule
-    data_path
+    data_path : str
         Directory tree in which to store the data
+    solute_index : int/str, optional. Default: "auto"
+        Optional parameter to specify which of the components (in the list of specified components)
+        will be treated as a solute in constructing GROMACS topology files 
+        (which means that a single molecule of this component will be singled out as the 'solute'
+        in the resulting GROMACS topology file). Valid options are 'auto' (pick the first component present with n_monomers = 1,
+        otherwise the first component), None (don't pick any), or an integer (pick the component cas_strings[solute_index].
     """
 
-    def __init__(self, cas_strings, n_monomers, DATA_PATH ):
+    def __init__(self, cas_strings, n_monomers, DATA_PATH, solute_index = 'auto' ):
 
         self.cas_strings = cas_strings
         self.n_monomers = n_monomers
+        self.solute_index = solute_index
+        
 
         identifier = list(itertools.chain(cas_strings, [str(n) for n in n_monomers]) )
         self.identifier = '_'.join(identifier)        
@@ -60,7 +69,6 @@
         #top_filenames and gro_filenames stores the GROMACS filenames of the molecules without solvation
         self.gro_filenames = [DATA_PATH + "gromacs/" + string + ".gro" for string in self.cas_strings]
         self.top_filenames = [DATA_PATH + "gromacs/" + string + ".top" for string in self.cas_strings]
-        
 
         make_path(DATA_PATH + 'monomers/')
         make_path(DATA_PATH + 'packmol_boxes/')
@@ -68,6 +76,7 @@
         make_path(DATA_PATH + 'gromacs/') 
 
     @property
+
     def smiles_strings(self):
         self._smiles_strings = []
         for mlc in self.cas_strings:
@@ -98,29 +107,74 @@
                 #Generate amber coordinate and topology files for the unsolvated molecules
                 mol_name = os.path.basename(gro_filename).split('.')[0]
                 openmoltools.utils.run_tleap(mol_name, mol2_filename,frcmod_filename, prmtop_filename, inpcrd_filename)
-<<<<<<< HEAD
-                #Generate gromacs coordinate and topology coordinate files for the unsovated system
+                #Generate gromacs coordinate and topology coordinate files for the unsovated molecules
                 openmoltools.utils.convert_via_acpype(mol_name, prmtop_filename, inpcrd_filename, top_filename, gro_filename)
-    
-=======
-				#Generate gromacs coordinate and topology coordinate files for the unsovated system
-                openmoltools.utils.convert_via_acpype(mol_name, prmtop_filename, inpcrd_filename, top_filename, gro_filename)
-
->>>>>>> d17a6dc7
+                
         #Generate unique residue names for molecules in mol2 files
         openmoltools.utils.randomize_mol2_residue_names( self.gaff_mol2_filenames )
-
-
+        
     def build_boxes(self):
         """Build an initial box with packmol and use it to generate AMBER files."""
         if not os.path.exists(self.box_pdb_filename):
-            packed_trj = openmoltools.packmol.pack_box([md.load(mol2) for mol2 in self.gaff_mol2_filenames], self.n_monomers)
+            size = openmoltools.packmol.approximate_volume_by_density( self._smiles_strings, self.n_monomers )
+            packed_trj = openmoltools.packmol.pack_box([md.load(mol2) for mol2 in self.gaff_mol2_filenames], self.n_monomers, box_size = size)
             packed_trj.save(self.box_pdb_filename)
 
         if not (os.path.exists(self.inpcrd_filename) and os.path.exists(self.prmtop_filename)):
             tleap_cmd = openmoltools.amber.build_mixture_prmtop(self.gaff_mol2_filenames, self.frcmod_filenames, self.box_pdb_filename, self.prmtop_filename, self.inpcrd_filename)
 
     def convert_to_gromacs(self):
-        """Take AMBER format prmtop and crd files and convert to GROMACS format."""
+        """From AMBER-format prmtop and crd files, generate final solvated GROMACS topology and coordinate files.
 
+        Notes
+        -----
+        
+        Algorithmic notes:
+        ------------------
+        Separate pathways are used for the coordinate and topology files. 
+        Particularly, SOLVATED AMBER prmtop and crd files (created by way of packmol) are 
+        converted to generate the solvated GROMACS .gro file. The topology 
+        file is created by taking the un-solvated components of the system in GROMACS format 
+        and generating a combined GROMACS topology file consisting of the appropriate number of monomers."""
+
+        #Generate solvated topology and coordinate file for the full system via acpype
+        #The topology file created here will be overwritten below since we don't need it     
         openmoltools.utils.convert_via_acpype( self.identifier, self.prmtop_filename, self.inpcrd_filename, self.top_filename, self.gro_filename ) 
+
+        #Figure out what we're treating as the solute (if anything)
+        monomer_present = False
+        if self.solute_index=='auto':
+            #Check which of the molecules is present in qty 1
+            try:
+                self.solute_index = self.n_monomers.index(1)
+                monomer_present = True
+            except ValueError:
+                #If none is present in qty 1, then use the first 
+                self.solute_index = 0
+            
+        #If we aren't treating anything as the solute, construct a combined topology file
+        if self.solute_index == None:
+            openmoltools.gromacs.merge_topologies( self.top_filenames, self.top_filename, 'mixture', molecule_numbers = self.n_monomers )
+        
+        else:
+            #Handle case where a particular molecule is specified as the solute 
+            assert self.solute_index == 0 or self.solute_index == 1 and isinstance(self.solute_index, int), "Solute index must be zero or one. The value passed is: %s" % self.solute_index
+            #If monomer_present is True (if one was already a monomer) then we preserve the same number of components; 
+            #otherwise we are increasing the number of components in the topology by one by splitting off a monomer
+            if not monomer_present:
+                #Increase the number of components and construct new input topologies list (we are making one topology be included twice under two different names)
+                self.top_filenames = [self.top_filenames[0]] + [self.top_filenames[self.solute_index]] + [self.top_filenames[1]]
+                #Change number of components accordingly
+                self.n_monomers[self.solute_index] = self.n_monomers[self.solute_index]-1
+                self.n_monomers = [self.n_monomers[0]] + [1] + [self.n_monomers[1]]
+                #Construct names - solute will be specified as such
+                names = [self.cas_strings[0]] + ['solute'] + [self.cas_strings[1]]
+            #Otherwise we're just changing the name of one of the components and leaving everything else as is   
+            else:
+                #Only change names
+                names = copy.copy( self.cas_strings )
+                names[ self.solute_index ] = 'solute'
+                 
+            #Now merge
+            openmoltools.gromacs.merge_topologies(self.top_filenames, self.top_filename, 'mixture', molecule_names = names, molecule_numbers = self.n_monomers ) 
+                     